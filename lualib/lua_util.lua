--[[
Copyright (c) 2017, Vsevolod Stakhov <vsevolod@highsecure.ru>

Licensed under the Apache License, Version 2.0 (the "License");
you may not use this file except in compliance with the License.
You may obtain a copy of the License at

    http://www.apache.org/licenses/LICENSE-2.0

Unless required by applicable law or agreed to in writing, software
distributed under the License is distributed on an "AS IS" BASIS,
WITHOUT WARRANTIES OR CONDITIONS OF ANY KIND, either express or implied.
See the License for the specific language governing permissions and
limitations under the License.
]]--

--[[[
-- @module lua_util
-- This module contains utility functions for working with Lua and/or Rspamd
--]]

local exports = {}
local lpeg = require 'lpeg'
local rspamd_util = require "rspamd_util"
local fun = require "fun"

local split_grammar = {}
local spaces_split_grammar
local space = lpeg.S' \t\n\v\f\r'
local nospace = 1 - space
local ptrim = space^0 * lpeg.C((space^0 * nospace^1)^0)
local match = lpeg.match

local function rspamd_str_split(s, sep)
  local gr
  if not sep then
    if not spaces_split_grammar then
      local _sep = space
      local elem = lpeg.C((1 - _sep)^0)
      local p = lpeg.Ct(elem * (_sep * elem)^0)
      spaces_split_grammar = p
    end

    gr = spaces_split_grammar
  else
    gr = split_grammar[sep]

    if not gr then
      local _sep = lpeg.P(sep)
      local elem = lpeg.C((1 - _sep)^0)
      local p = lpeg.Ct(elem * (_sep * elem)^0)
      gr = p
      split_grammar[sep] = gr
    end
  end

  return gr:match(s)
end

--[[[
-- @function lua_util.str_split(text, deliminator)
-- Splits text into a numeric table by deliminator
-- @param {string} text deliminated text
-- @param {string} deliminator the deliminator
-- @return {table} numeric table containing string parts
--]]

exports.rspamd_str_split = rspamd_str_split
exports.str_split = rspamd_str_split

exports.rspamd_str_trim = function(s)
  return match(ptrim, s)
end

--[[[
-- @function lua_util.round(number, decimalPlaces)
-- Round number to fixed number of decimal points
-- @param {number} number number to round
-- @param {number} decimalPlaces number of decimal points
-- @return {number} rounded number
--]]

-- Robert Jay Gould http://lua-users.org/wiki/SimpleRound
exports.round = function(num, numDecimalPlaces)
  local mult = 10^(numDecimalPlaces or 0)
  return math.floor(num * mult) / mult
end

--[[[
-- @function lua_util.template(text, replacements)
-- Replaces values in a text template
-- Variable names can contain letters, numbers and underscores, are prefixed with `$` and may or not use curly braces.
-- @param {string} text text containing variables
-- @param {table} replacements key/value pairs for replacements
-- @return {string} string containing replaced values
-- @example
-- local goop = lua_util.template("HELLO $FOO ${BAR}!", {['FOO'] = 'LUA', ['BAR'] = 'WORLD'})
-- -- goop contains "HELLO LUA WORLD!"
--]]

exports.template = function(tmpl, keys)
  local var_lit = lpeg.P { lpeg.R("az") + lpeg.R("AZ") + lpeg.R("09") + "_" }
  local var = lpeg.P { (lpeg.P("$") / "") * ((var_lit^1) / keys) }
  local var_braced = lpeg.P { (lpeg.P("${") / "") * ((var_lit^1) / keys) * (lpeg.P("}") / "") }

  local template_grammar = lpeg.Cs((var + var_braced + 1)^0)

  return lpeg.match(template_grammar, tmpl)
end

exports.remove_email_aliases = function(email_addr)
  local function check_gmail_user(addr)
    -- Remove all points
    local no_dots_user = string.gsub(addr.user, '%.', '')
    local cap, pluses = string.match(no_dots_user, '^([^%+][^%+]*)(%+.*)$')
    if cap then
      return cap, rspamd_str_split(pluses, '+'), nil
    elseif no_dots_user ~= addr.user then
      return no_dots_user,{},nil
    end

    return nil
  end

  local function check_address(addr)
    if addr.user then
      local cap, pluses = string.match(addr.user, '^([^%+][^%+]*)(%+.*)$')
      if cap then
        return cap, rspamd_str_split(pluses, '+'), nil
      end
    end

    return nil
  end

  local function set_addr(addr, new_user, new_domain)
    if new_user then
      addr.user = new_user
    end
    if new_domain then
      addr.domain = new_domain
    end

    if addr.domain then
      addr.addr = string.format('%s@%s', addr.user, addr.domain)
    else
      addr.addr = string.format('%s@', addr.user)
    end

    if addr.name and #addr.name > 0 then
      addr.raw = string.format('"%s" <%s>', addr.name, addr.addr)
    else
      addr.raw = string.format('<%s>', addr.addr)
    end
  end

  local function check_gmail(addr)
    local nu, tags, nd = check_gmail_user(addr)

    if nu then
      return nu, tags, nd
    end

    return nil
  end

  local function check_googlemail(addr)
    local nd = 'gmail.com'
    local nu, tags = check_gmail_user(addr)

    if nu then
      return nu, tags, nd
    end

    return nil, nil, nd
  end

  local specific_domains = {
    ['gmail.com'] = check_gmail,
    ['googlemail.com'] = check_googlemail,
  }

  if email_addr then
    if email_addr.domain and specific_domains[email_addr.domain] then
      local nu, tags, nd = specific_domains[email_addr.domain](email_addr)
      if nu or nd then
        set_addr(email_addr, nu, nd)

        return nu, tags
      end
    else
      local nu, tags, nd = check_address(email_addr)
      if nu or nd then
        set_addr(email_addr, nu, nd)

        return nu, tags
      end
    end

    return nil
  end
end

exports.is_rspamc_or_controller = function(task)
  local ua = task:get_request_header('User-Agent') or ''
  local pwd = task:get_request_header('Password')
  local is_rspamc = false
  if tostring(ua) == 'rspamc' or pwd then is_rspamc = true end

  return is_rspamc
end

--[[[
-- @function lua_util.unpack(table)
-- Converts numeric table to varargs
-- This is `unpack` on Lua 5.1/5.2/LuaJIT and `table.unpack` on Lua 5.3
-- @param {table} table numerically indexed table to unpack
-- @return {varargs} unpacked table elements
--]]

local unpack_function = table.unpack or unpack
exports.unpack = function(t)
  return unpack_function(t)
end

--[[[
-- @function lua_util.spairs(table)
-- Like `pairs` but keys are sorted lexicographically
-- @param {table} table table containing key/value pairs
-- @return {function} generator function returning key/value pairs
--]]

-- Sorted iteration:
-- for k,v in spairs(t) do ... end
--
-- or with custom comparison:
-- for k, v in spairs(t, function(t, a, b) return t[a] < t[b] end)
--
-- optional limit is also available (e.g. return top X elements)
local function spairs(t, order, lim)
  -- collect the keys
  local keys = {}
  for k in pairs(t) do keys[#keys+1] = k end

  -- if order function given, sort by it by passing the table and keys a, b,
  -- otherwise just sort the keys
  if order then
    table.sort(keys, function(a,b) return order(t, a, b) end)
  else
    table.sort(keys)
  end

  -- return the iterator function
  local i = 0
  return function()
    i = i + 1
    if not lim or i <= lim then
      if keys[i] then
        return keys[i], t[keys[i]]
      end
    end
  end
end

exports.spairs = spairs

--[[[
-- @function lua_util.disable_module(modname, how)
-- Disables a plugin
-- @param {string} modname name of plugin to disable
-- @param {string} how 'redis' to disable redis, 'config' to disable startup
--]]

local function disable_module(modname, how)
  if rspamd_plugins_state.enabled[modname] then
    rspamd_plugins_state.enabled[modname] = nil
  end

  if how == 'redis' then
    rspamd_plugins_state.disabled_redis[modname] = {}
  elseif how == 'config' then
    rspamd_plugins_state.disabled_unconfigured[modname] = {}
  elseif how == 'experimental' then
    rspamd_plugins_state.disabled_experimental[modname] = {}
  else
    rspamd_plugins_state.disabled_failed[modname] = {}
  end
end

exports.disable_module = disable_module

--[[[
-- @function lua_util.disable_module(modname)
-- Checks experimental plugins state and disable if needed
-- @param {string} modname name of plugin to check
-- @return {boolean} true if plugin should be enabled, false otherwise
--]]
local function check_experimental(modname)
  if rspamd_config:experimental_enabled() then
    return true
  else
    disable_module(modname, 'experimental')
  end

  return false
end

exports.check_experimental = check_experimental

--[[[
-- @function lua_util.list_to_hash(list)
-- Converts numerically-indexed table to table indexed by values
-- @param {table} list numerically-indexed table or string, which is treated as a one-element list
-- @return {table} table indexed by values
-- @example
-- local h = lua_util.list_to_hash({"a", "b"})
-- -- h contains {a = true, b = true}
--]]
local function list_to_hash(list)
  if type(list) == 'table' then
    if list[1] then
      local h = {}
      for _, e in ipairs(list) do
        h[e] = true
      end
      return h
    else
      return list
    end
  elseif type(list) == 'string' then
    local h = {}
    h[list] = true
    return h
  end
end

exports.list_to_hash = list_to_hash

--[[[
-- @function lua_util.parse_time_interval(str)
-- Parses human readable time interval
-- Accepts 's' for seconds, 'm' for minutes, 'h' for hours, 'd' for days,
-- 'w' for weeks, 'y' for years
-- @param {string} str input string
-- @return {number|nil} parsed interval as seconds (might be fractional)
--]]
local function parse_time_interval(str)
  local function parse_time_suffix(s)
    if s == 's' then
      return 1
    elseif s == 'm' then
      return 60
    elseif s == 'h' then
      return 3600
    elseif s == 'd' then
      return 86400
    elseif s == 'w' then
      return 86400 * 7
    elseif s == 'y' then
      return 365 * 86400;
    end
  end

  local digit = lpeg.R("09")
  local parser = {}
  parser.integer =
  (lpeg.S("+-") ^ -1) *
      (digit   ^  1)
  parser.fractional =
  (lpeg.P(".")   ) *
      (digit ^ 1)
  parser.number =
  (parser.integer *
      (parser.fractional ^ -1)) +
      (lpeg.S("+-") * parser.fractional)
  parser.time = lpeg.Cf(lpeg.Cc(1) *
      (parser.number / tonumber) *
      ((lpeg.S("smhdwy") / parse_time_suffix) ^ -1),
    function (acc, val) return acc * val end)

  local t = lpeg.match(parser.time, str)

  return t
end

exports.parse_time_interval = parse_time_interval

--[[[
-- @function lua_util.table_cmp(t1, t2)
-- Compare two tables deeply
--]]
local function table_cmp(table1, table2)
  local avoid_loops = {}
  local function recurse(t1, t2)
    if type(t1) ~= type(t2) then return false end
    if type(t1) ~= "table" then return t1 == t2 end

    if avoid_loops[t1] then return avoid_loops[t1] == t2 end
    avoid_loops[t1] = t2
    -- Copy keys from t2
    local t2keys = {}
    local t2tablekeys = {}
    for k, _ in pairs(t2) do
      if type(k) == "table" then table.insert(t2tablekeys, k) end
      t2keys[k] = true
    end
    -- Let's iterate keys from t1
    for k1, v1 in pairs(t1) do
      local v2 = t2[k1]
      if type(k1) == "table" then
        -- if key is a table, we need to find an equivalent one.
        local ok = false
        for i, tk in ipairs(t2tablekeys) do
          if table_cmp(k1, tk) and recurse(v1, t2[tk]) then
            table.remove(t2tablekeys, i)
            t2keys[tk] = nil
            ok = true
            break
          end
        end
        if not ok then return false end
      else
        -- t1 has a key which t2 doesn't have, fail.
        if v2 == nil then return false end
        t2keys[k1] = nil
        if not recurse(v1, v2) then return false end
      end
    end
    -- if t2 has a key which t1 doesn't have, fail.
    if next(t2keys) then return false end
    return true
  end
  return recurse(table1, table2)
end

exports.table_cmp = table_cmp

--[[[
-- @function lua_util.table_cmp(task, name, value, stop_chars)
-- Performs header folding
--]]
exports.fold_header = function(task, name, value, stop_chars)

  local how

  if task:has_flag("milter") then
    how = "lf"
  else
    how = task:get_newlines_type()
  end

  return rspamd_util.fold_header(name, value, how, stop_chars)
end

--[[[
-- @function lua_util.override_defaults(defaults, override)
-- Overrides values from defaults with override
--]]
local function override_defaults(def, override)
  -- Corner cases
  if not override or type(override) ~= 'table' then
    return def
  end
  if not def or type(def) ~= 'table' then
    return override
  end

  local res = {}
  fun.each(function(k, v)
    if type(v) == 'table' then
      if def[k] and type(def[k]) == 'table' then
        -- Recursively override elements
        res[k] = override_defaults(def[k], v)
      else
        res[k] = v
      end
    else
      res[k] = v
    end
    end, override)
  fun.each(function(k, v)
    if not res[k] then
      res[k] = v
    end
  end, def)

  return res
end

exports.override_defaults = override_defaults

--[[[
-- @function lua_util.extract_specific_urls(params)
-- params: {
- - task
- - limit <int> (default = 9999)
- - esld_limit <int> (default = 9999) n domains per eSLD (effective second level domain)
                                      works only if number of unique eSLD less than `limit`
- - need_emails <bool> (default = false)
- - filter <callback> (default = nil)
- - prefix <string> cache prefix (default = nil)
-- }
-- Apply heuristic in extracting of urls from task, this function
-- tries its best to extract specific number of urls from a task based on
-- their characteristics
--]]
-- exports.extract_specific_urls = function(params_or_task, limit, need_emails, filter, prefix)
exports.extract_specific_urls = function(params_or_task, lim, need_emails, filter, prefix)
  local default_params = {
    limit = 9999,
    esld_limit = 9999,
    need_emails = false,
    filter = nil,
    prefix = nil
  }

  local params
  if type(params_or_task) == 'table' and type(lim) == 'nil' then
    params = params_or_task
  else
    -- Deprecated call
    params = {
      task = params_or_task,
      limit = lim,
      need_emails = need_emails,
      filter = filter,
      prefix = prefix
    }
  end
  for k,v in pairs(default_params) do
    if not params[k] then params[k] = v end
  end


  local cache_key

  if params.prefix then
    cache_key = params.prefix
  else
    cache_key = string.format('sp_urls_%d%s', params.limit, params.need_emails)
  end


  local cached = params.task:cache_get(cache_key)

  if cached then
    return cached
  end

  local urls = params.task:get_urls(params.need_emails)

  if not urls then return {} end

  if params.filter then urls = fun.totable(fun.filter(params.filter, urls)) end

  if #urls <= params.limit and #urls <= params.esld_limit then
    params.task:cache_set(cache_key, urls)
    return urls
  end

  -- Filter by tld:
  local tlds = {}
  local eslds = {}
  local ntlds, neslds = 0, 0

  local res = {}

  for _,u in ipairs(urls) do
    local esld = u:get_tld()

    if esld then
      if not eslds[esld] then
        eslds[esld] = {u}
        neslds = neslds + 1
      else
        if #eslds[esld] < params.esld_limit then
          table.insert(eslds[esld], u)
        end
      end

      local parts = rspamd_str_split(esld, '.')
      local tld = table.concat(fun.totable(fun.tail(parts)), '.')

      if not tlds[tld] then
        tlds[tld] = {u}
        ntlds = ntlds + 1
      else
        table.insert(tlds[tld], u)
      end

      -- Extract priority urls that are proven to be malicious
      if not u:is_html_displayed() then
        if u:is_obscured() then
          table.insert(res, u)
        else
          if u:get_user() then
            table.insert(res, u)
          elseif u:is_subject() or u:is_phished() then
            table.insert(res, u)
          end
        end
      end
    end
  end

  local limit = params.limit
  limit = limit - #res
  if limit <= 0 then limit = 1 end

  if neslds <= limit then
    -- We can get urls based on their eslds
    repeat
      local item_found = false

      for _,lurls in pairs(eslds) do
        if #lurls > 0 then
          table.insert(res, table.remove(lurls))
          limit = limit - 1
          item_found = true
        end
      end

    until limit <= 0 or not item_found

    params.task:cache_set(cache_key, urls)
    return res
  end

  if ntlds <= limit then
    while limit > 0 do
      for _,lurls in pairs(tlds) do
        if #lurls > 0 then
          table.insert(res, table.remove(lurls))
          limit = limit - 1
        end
      end
    end

    params.task:cache_set(cache_key, urls)
    return res
  end

  -- We need to sort tlds table first
  local tlds_keys = {}
  for k,_ in pairs(tlds) do table.insert(tlds_keys, k) end
  table.sort(tlds_keys, function (t1, t2)
    return #tlds[t1] < #tlds[t2]
  end)

  ntlds = #tlds_keys
  for i=1,ntlds / 2 do
    local tld1 = tlds[tlds_keys[i]]
    local tld2 = tlds[tlds_keys[ntlds - i]]
    table.insert(res, table.remove(tld1))
    table.insert(res, table.remove(tld2))
    limit = limit - 2

    if limit <= 0 then
      break
    end
  end

  params.task:cache_set(cache_key, urls)
  return res
end

<<<<<<< HEAD
--[[[
-- @function lua_util.deepcopy(table)
-- params: {
- - table
-- }
-- Performs deep copy of the table. Including metatables
--]]
local function deepcopy(orig)
=======

--[[[
-- @function lua_util.shallowcopy(tbl)
-- Performs shallow (and fast) copy of a table or another Lua type
--]]
exports.shallowcopy = function(orig)
>>>>>>> 36aac959
  local orig_type = type(orig)
  local copy
  if orig_type == 'table' then
    copy = {}
<<<<<<< HEAD
    for orig_key, orig_value in next, orig, nil do
      copy[deepcopy(orig_key)] = deepcopy(orig_value)
    end
    setmetatable(copy, deepcopy(getmetatable(orig)))
  else -- number, string, boolean, etc
=======
    for orig_key, orig_value in pairs(orig) do
      copy[orig_key] = orig_value
    end
  else
>>>>>>> 36aac959
    copy = orig
  end
  return copy
end

<<<<<<< HEAD
exports.deepcopy = deepcopy

=======
>>>>>>> 36aac959
-- Debugging support
local unconditional_debug = false
local debug_modules = {}
local log_level = 384 -- debug + forced (1 << 7 | 1 << 8)

if type(rspamd_config) == 'userdata' then
  local logger = require "rspamd_logger"
  -- Fill debug modules from the config
  local logging = rspamd_config:get_all_opt('logging')
  if logging then
    local log_level_str = logging.level
    if log_level_str then
      if log_level_str == 'debug' then
        unconditional_debug = true
      end
    end

    if not unconditional_debug and logging.debug_modules then
      for _,m in ipairs(logging.debug_modules) do
        debug_modules[m] = true
        logger.infox(rspamd_config, 'enable debug for Lua module %s', m)
      end
    end
  end
end

exports.debugm = function(mod, ...)
  local logger = require "rspamd_logger"
  if unconditional_debug or debug_modules[mod] then
    logger.logx(log_level, mod, ...)
  end
end


return exports<|MERGE_RESOLUTION|>--- conflicted
+++ resolved
@@ -664,7 +664,6 @@
   return res
 end
 
-<<<<<<< HEAD
 --[[[
 -- @function lua_util.deepcopy(table)
 -- params: {
@@ -673,40 +672,40 @@
 -- Performs deep copy of the table. Including metatables
 --]]
 local function deepcopy(orig)
-=======
-
---[[[
--- @function lua_util.shallowcopy(tbl)
--- Performs shallow (and fast) copy of a table or another Lua type
---]]
-exports.shallowcopy = function(orig)
->>>>>>> 36aac959
   local orig_type = type(orig)
   local copy
   if orig_type == 'table' then
     copy = {}
-<<<<<<< HEAD
     for orig_key, orig_value in next, orig, nil do
       copy[deepcopy(orig_key)] = deepcopy(orig_value)
     end
     setmetatable(copy, deepcopy(getmetatable(orig)))
   else -- number, string, boolean, etc
-=======
+    copy = orig
+  end
+  return copy
+end
+
+exports.deepcopy = deepcopy
+
+--[[[
+-- @function lua_util.shallowcopy(tbl)
+-- Performs shallow (and fast) copy of a table or another Lua type
+--]]
+exports.shallowcopy = function(orig)
+  local orig_type = type(orig)
+  local copy
+  if orig_type == 'table' then
+    copy = {}
     for orig_key, orig_value in pairs(orig) do
       copy[orig_key] = orig_value
     end
   else
->>>>>>> 36aac959
     copy = orig
   end
   return copy
 end
 
-<<<<<<< HEAD
-exports.deepcopy = deepcopy
-
-=======
->>>>>>> 36aac959
 -- Debugging support
 local unconditional_debug = false
 local debug_modules = {}
