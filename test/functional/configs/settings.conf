--- conflicted
+++ resolved
@@ -45,11 +45,7 @@
       "Test" = "passed";
     }
 
-<<<<<<< HEAD
-    expression = 'user || from || hostname || selector:1 || header:mime_version || header:custom_header || request_header:test'
-=======
-    expression = 'user || from || hostname || selector:1 || header:mime_version || header:custom_header || header:1 || header:content_transfer_encoding || request_header:test'
->>>>>>> 57d39cf9
+    expression = 'user || from || hostname || selector:1 || header:mime_version || header:custom_header || header:content_transfer_encoding || request_header:test'
     apply {
       symbols_enabled {
         SIMPLE_VIRTUAL = 10.0;
